--- conflicted
+++ resolved
@@ -31,21 +31,12 @@
 int output[MAXTABS];
 
 unsigned int nchannels;
-<<<<<<< HEAD
 double min_frequency;
 double bandwidth;
 double channel_bandwidth;
 double tsamp;
 double ra;
 double dec;
-=======
-float min_frequency;
-float bandwidth;
-float channel_bandwidth;
-double tsamp;
-float ra;
-float dec;
->>>>>>> 9031e5e3
 char source_name[256];
 double az_start;
 double za_start;
@@ -97,21 +88,12 @@
 
   // parse header
   ascii_header_get(header, "NCHAN", "%d", &nchannels);
-<<<<<<< HEAD
   ascii_header_get(header, "MIN_FREQUENCY", "%lf", &min_frequency);
   ascii_header_get(header, "CHANNEL_BANDWIDTH", "%lf", &channel_bandwidth);
   ascii_header_get(header, "BW", "%lf", &bandwidth);
   ascii_header_get(header, "TSAMP", "%lf", &tsamp);
   ascii_header_get(header, "RA", "%lf", &ra);
   ascii_header_get(header, "DEC", "%lf", &dec);
-=======
-  ascii_header_get(header, "MIN_FREQUENCY", "%f", &min_frequency);
-  ascii_header_get(header, "CHANNEL_BANDWIDTH", "%f", &channel_bandwidth);
-  ascii_header_get(header, "BW", "%f", &bandwidth);
-  ascii_header_get(header, "TSAMP", "%lf", &tsamp);
-  ascii_header_get(header, "RA", "%f", &ra);
-  ascii_header_get(header, "DEC", "%f", &dec);
->>>>>>> 9031e5e3
   ascii_header_get(header, "SOURCE", "%s", source_name);
   ascii_header_get(header, "AZ_START", "%lf", &az_start);
   ascii_header_get(header, "ZA_START", "%lf", &za_start);
